<template>
  <div class="book-search-page">
    <aside class="filters">
      <h2>Genres</h2>
      <div v-for="(books, genre) in bookshelves" :key="genre">
        <label>
          <input type="checkbox" :value="genre" v-model="selectedGenres" @change="handleGenreChange(genre)"/>
          {{ genre }}
        </label>
      </div>

      <h2>Authors</h2>
      <input
        type="text"
        v-model="authorSearch"
        placeholder="Search authors..."
        class="author-search"
      />
      <div v-if="authorSearch">
        <div v-for="author in filteredAuthors" :key="author">
          <label>
            <input type="checkbox" :value="author" v-model="selectedAuthors" />
            {{ author }}
          </label>
        </div>
      </div>

      <h2>Minimum Avg Rating</h2>
      <input type="range" min="0" max="5" step="0.1" v-model="minAvgRating" />
      <span style="margin-left: 15px">{{ minAvgRating }}</span>
    </aside>
    <main class="book-results">
      <h1 class="page-title">Books</h1>
      <p v-if="searchQuery" style="margin-bottom: 5px">
        Showing results for "{{ searchQuery }}"
      </p>
      <div class="book-grid">
        <BookCard v-for="book in filteredBooks" :key="book.id" :book="book" />
        <p v-if="filteredBooks.length === 0">
          No books match the current filters.
        </p>
      </div>
    </main>
  </div>
</template>

<script setup>
import { ref, computed, watch, onMounted } from "vue";
import BookCard from "../components/BrowsingBookCard.vue";
import { useRoute } from "vue-router";
import { getAllBooks } from "../api/books.js";

const route = useRoute();
const searchQuery = ref(route.query.q || "");

watch(
  () => route.query.q,
  (newQ) => {
    searchQuery.value = newQ || "";
  }
);

const selectedGenres = ref(["All"]);
const selectedAuthors = ref([]);
const minAvgRating = ref(0);
const authorSearch = ref("");

const allBooks = ref([]);
const isLoading = ref(true);
const error = ref(null);

// Grouped bookshelves, like the original mockBookshelves
const bookshelves = computed(() => {
  const shelves = {};
  allBooks.value.forEach((book) => {
    book.categories.forEach((cat) => {
      if (!shelves[cat]) shelves[cat] = [];
      shelves[cat].push(book);
    });
  });
  return shelves;
});

// Fetch books on mount
onMounted(async () => {
  try {
    const books = await getAllBooks();
    allBooks.value = books;
  } catch (err) {
    console.error("Failed to fetch books:", err);
    error.value = "Could not load books.";
  } finally {
    isLoading.value = false;
  }
});

// Authors
const uniqueAuthors = computed(() => {
  const authorsSet = new Set(allBooks.value.map((book) => book.author));
  return Array.from(authorsSet).sort();
});

const filteredAuthors = computed(() => {
  const search = authorSearch.value.toLowerCase();
  return uniqueAuthors.value.filter((author) =>
    author.toLowerCase().includes(search)
  );
});

<<<<<<< HEAD
=======
// Handle genre selection
>>>>>>> 71dd065c
const handleGenreChange = (genre) => {
  if (genre === "All") {
    selectedGenres.value = ["All"];
  } else {
    selectedGenres.value = selectedGenres.value.filter((g) => g !== "All");
    if (selectedGenres.value.length === 0) {
<<<<<<< HEAD
      selectedGenres.value = ["All"]; // fallback to All if nothing else is selected
    }
  }
};


// Books filtered by selected genres, authors, and minimum rating
=======
      selectedGenres.value = ["All"];
    }
  }
};

// Main filter logic
>>>>>>> 71dd065c
const filteredBooks = computed(() => {
  const genresToInclude =
    selectedGenres.value.includes("All") || selectedGenres.value.length === 0
      ? Object.keys(bookshelves.value)
      : selectedGenres.value;

  const booksToFilter = genresToInclude.flatMap(
    (genre) => bookshelves.value[genre] || []
  );

  const seenIds = new Set();

  return booksToFilter.filter((book) => {
    const reviews = Array.isArray(book.reviews) ? book.reviews : [];
    const avgRating =
      reviews.length > 0
        ? reviews.reduce((acc, r) => acc + r.rating, 0) / reviews.length
        : 0;

    const matchesAuthor =
      selectedAuthors.value.length === 0 ||
      selectedAuthors.value.includes(book.author);

    const matchesSearch =
      !searchQuery.value ||
      book.title.toLowerCase().includes(searchQuery.value.toLowerCase());

    const isMatch =
      avgRating >= minAvgRating.value && matchesAuthor && matchesSearch;

    const isDuplicate = seenIds.has(book.id);
    if (isMatch && !isDuplicate) {
      seenIds.add(book.id);
      return true;
    }
    return false;
  });
});
</script>


<style scoped>
.book-search-page {
  display: flex;
  gap: 2rem;
  padding: 2rem;
}

.filters {
  width: 250px;
  border-right: 1px solid #ccc;
  padding-right: 20px;
}

.filters h2 {
  margin-top: 1rem;
}

.author-search {
  width: 100%;
  padding: 0.3rem 0.5rem;
  margin-bottom: 0.8rem;
  box-sizing: border-box;
  border: 1px solid #ccc;
  border-radius: 4px;
}

.book-results {
  flex: 1;
}

.page-title {
  font-size: 1.8rem;
  font-weight: 600;
  margin-bottom: 1.5rem;
}

.book-grid {
  display: grid;
  grid-template-columns: repeat(auto-fill, minmax(180px, 1fr));
  gap: 1.5rem;
}

/* Hide the native checkbox */
input[type="checkbox"] {
  -webkit-appearance: none;
  -moz-appearance: none;
  appearance: none;
  width: 18px;
  height: 18px;
  border: 2px solid #888;
  border-radius: 4px;
  position: relative;
  cursor: pointer;
  outline: none;
}

/* When checked, show a custom checkmark */
input[type="checkbox"]:checked {
  background-color: #d97706; /* box bg color when checked */
  border: 2px solid #88888800;
}

/* Create the checkmark with ::after */
input[type="checkbox"]:checked::after {
  content: "";
  position: absolute;
  left: 5px;
  top: 1px;
  width: 5px;
  height: 10px;
  border: solid white; /* checkmark color */
  border-width: 0 2px 2px 0;
  transform: rotate(45deg);
}
input[type="range"] {
  -webkit-appearance: none;
  width: 150px;
  height: 6px;
  background: #ddd; /* track background */
  border-radius: 3px;
  outline: none;
  margin-top: 0.5rem;
}

/* Track - WebKit */
input[type="range"]::-webkit-slider-runnable-track {
  background: #ddd;
  border-radius: 3px;
  height: 6px;
}

/* Thumb - WebKit */
input[type="range"]::-webkit-slider-thumb {
  -webkit-appearance: none;
  appearance: none;
  width: 18px;
  height: 18px;
  background: #d97706; /* thumb color */
  cursor: pointer;
  border-radius: 50%;
  margin-top: -6px; /* center thumb vertically */
  transition: background-color 0.3s ease;
}

/* Thumb hover */
input[type="range"]::-webkit-slider-thumb:hover {
  background: #b36205;
}

/* Track - Firefox */
input[type="range"]::-moz-range-track {
  background: #ddd;
  height: 6px;
  width: 100px;
  border-radius: 3px;
}

/* Thumb - Firefox */
input[type="range"]::-moz-range-thumb {
  width: 18px;
  height: 18px;
  background: #d97706;
  cursor: pointer;
  border-radius: 50%;
  transition: background-color 0.3s ease;
}

input[type="range"]::-moz-range-thumb:hover {
  background: #b36205;
}
</style><|MERGE_RESOLUTION|>--- conflicted
+++ resolved
@@ -107,17 +107,13 @@
   );
 });
 
-<<<<<<< HEAD
-=======
 // Handle genre selection
->>>>>>> 71dd065c
 const handleGenreChange = (genre) => {
   if (genre === "All") {
     selectedGenres.value = ["All"];
   } else {
     selectedGenres.value = selectedGenres.value.filter((g) => g !== "All");
     if (selectedGenres.value.length === 0) {
-<<<<<<< HEAD
       selectedGenres.value = ["All"]; // fallback to All if nothing else is selected
     }
   }
@@ -125,14 +121,6 @@
 
 
 // Books filtered by selected genres, authors, and minimum rating
-=======
-      selectedGenres.value = ["All"];
-    }
-  }
-};
-
-// Main filter logic
->>>>>>> 71dd065c
 const filteredBooks = computed(() => {
   const genresToInclude =
     selectedGenres.value.includes("All") || selectedGenres.value.length === 0
