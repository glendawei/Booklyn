--- conflicted
+++ resolved
@@ -11,12 +11,8 @@
     "format": "prettier --write src/"
   },
   "dependencies": {
-<<<<<<< HEAD
-    "@rollup/rollup-darwin-x64": "^4.40.2",
-=======
     "@emailjs/browser": "^4.4.1",
     "axios": "^1.9.0",
->>>>>>> 45efe6dc
     "pinia": "^3.0.2",
     "vue": "^3.5.13",
     "vue-router": "^4.5.0",
